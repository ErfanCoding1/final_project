apiVersion: apps/v1
kind: Deployment
metadata:
  name: kafka
  namespace: kafka
spec:
  replicas: 1
  selector:
    matchLabels:
      app: kafka
  template:
    metadata:
      labels:
        app: kafka
    spec:
      containers:
      - name: kafka
        image: bitnami/kafka:latest
        ports:
        - containerPort: 9092
          name: client
        env:
        - name: KAFKA_BROKER_ID
          value: "1"
        - name: KAFKA_CFG_ZOOKEEPER_CONNECT
<<<<<<< HEAD
          value: zookeeper.kafka.svc.cluster.local:2181
=======
          value: "zookeeper.kafka.svc.cluster.local:2181"
>>>>>>> 00692c87
        - name: ALLOW_PLAINTEXT_LISTENER
          value: "yes"
        - name: KAFKA_CFG_LISTENERS
          value: "PLAINTEXT://0.0.0.0:9092"
        - name: KAFKA_ADVERTISED_LISTENERS
          value: "PLAINTEXT://kafka.kafka.svc.cluster.local:9092"
        resources:
          requests:
            memory: "1Gi"
            cpu: "500m"
          limits:
            memory: "2Gi"
            cpu: "1"
      volumes:
      - name: kafka-data
        emptyDir: {}
---
apiVersion: v1
kind: Service
metadata:
  name: kafka
  namespace: kafka
spec:
  type: LoadBalancer
  ports:
  - port: 9092
    targetPort: client
  selector:
    app: kafka
<|MERGE_RESOLUTION|>--- conflicted
+++ resolved
@@ -23,15 +23,11 @@
         - name: KAFKA_BROKER_ID
           value: "1"
         - name: KAFKA_CFG_ZOOKEEPER_CONNECT
-<<<<<<< HEAD
           value: zookeeper.kafka.svc.cluster.local:2181
-=======
-          value: "zookeeper.kafka.svc.cluster.local:2181"
->>>>>>> 00692c87
         - name: ALLOW_PLAINTEXT_LISTENER
           value: "yes"
         - name: KAFKA_CFG_LISTENERS
-          value: "PLAINTEXT://0.0.0.0:9092"
+          value: "PLAINTEXT://:9092"
         - name: KAFKA_ADVERTISED_LISTENERS
           value: "PLAINTEXT://kafka.kafka.svc.cluster.local:9092"
         resources:

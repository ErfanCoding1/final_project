apiVersion: apps/v1
kind: Deployment
metadata:
  name: zookeeper
  namespace: kafka
spec:
<<<<<<< HEAD
  replicas: 1
=======
  replicas: 3
>>>>>>> 00692c87
  selector:
    matchLabels:
      app: zookeeper
  template:
    metadata:
      labels:
        app: zookeeper
    spec:
      containers:
      - name: zookeeper
        image: bitnami/zookeeper:3.8.4
        ports:
        - containerPort: 2181
          name: client
        env:
        - name: ALLOW_ANONYMOUS_LOGIN
          value: "yes"
        - name: ZOOKEEPER_CLIENT_PORT_ADDRESS
          value: "zookeeper.kafka.svc.cluster.local"
---
apiVersion: v1
kind: Service
metadata:
  name: zookeeper
  namespace: kafka
spec:
  type: LoadBalancer
  ports:
  - port: 2181
    targetPort: client
  selector:
    app: zookeeper<|MERGE_RESOLUTION|>--- conflicted
+++ resolved
@@ -4,11 +4,7 @@
   name: zookeeper
   namespace: kafka
 spec:
-<<<<<<< HEAD
   replicas: 1
-=======
-  replicas: 3
->>>>>>> 00692c87
   selector:
     matchLabels:
       app: zookeeper
